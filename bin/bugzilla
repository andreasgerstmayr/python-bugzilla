#!/usr/bin/python
# bugzilla - a commandline frontend for the python bugzilla module
#
# Copyright (C) 2007,2008 Red Hat Inc.
# Author: Will Woods <wwoods@redhat.com>
# 
# This program is free software; you can redistribute it and/or modify it
# under the terms of the GNU General Public License as published by the
# Free Software Foundation; either version 2 of the License, or (at your
# option) any later version.  See http://www.gnu.org/copyleft/gpl.html for
# the full text of the license.

import bugzilla, optparse
import os, sys, glob, re
import logging
import getpass
import bugzilla.util
import locale
import pprint

version = '0.5.1'
default_bz = 'https://bugzilla.redhat.com/xmlrpc.cgi'

# Initial simple logging stuff
logging.basicConfig()
log = logging.getLogger("bugzilla")
if '--debug' in sys.argv:
    log.setLevel(logging.DEBUG)
elif '--verbose' in sys.argv:
    log.setLevel(logging.INFO)
        
cmdlist = ['info','query','new','modify','login']

def to_encoding(ustring):
    if isinstance(ustring, basestring):
        if isinstance(ustring, unicode):
            return ustring.encode(locale.getpreferredencoding(), 'replace')
        return ustring
    return u''

def setup_parser():
    u =   "usage: %prog [global options] COMMAND [options]"
    u +=  "\nCommands: %s" % ', '.join(cmdlist)
    p = optparse.OptionParser(usage=u)
    p.disable_interspersed_args()
    # General bugzilla connection options
    p.add_option('--bugzilla',default=default_bz,
            help="bugzilla XMLRPC URI. default: %s" % default_bz)
    p.add_option('--bztype',default='auto',
            help="Bugzilla type. Autodetected if not set. "
                 "Available types: %s" % " ".join(bugzilla.classlist))
    p.add_option('--user',
            help="username")
    p.add_option('--password',
            help="password")
    p.add_option('--cookiefile',
            help="cookie file to use for bugzilla authentication")
    p.add_option('--verbose',action='store_true',
            help="give more info about what's going on")
    p.add_option('--debug',action='store_true',
            help="output bunches of debugging info")
    return p

def setup_action_parser(action):
    p = optparse.OptionParser(usage="usage: %%prog %s [options]" % action)
    # TODO: product and version could default to current system
    # info (read from /etc/redhat-release?)
    if action == 'new':
        p.add_option('-p','--product',
                help="REQUIRED: product name (list with 'bugzilla info -p')")
        p.add_option('-v','--version',
                help="REQUIRED: product version")
        p.add_option('-c','--component',
                help="REQUIRED: component name (list with 'bugzilla info -c PRODUCT')")
        p.add_option('-l','--comment',
                help="REQUIRED: initial bug comment")
        p.add_option('-s','--summary',dest='short_desc',
                help="REQUIRED: bug summary")
        p.add_option('-o','--os',default='Linux',dest='op_sys',
                help="OPTIONAL: operating system (default: Linux)")
        p.add_option('-a','--arch',default='All',dest='rep_platform',
                help="OPTIONAL: arch this bug occurs on (default: All)")
        p.add_option('--severity',default='medium',dest='bug_severity',
                help="OPTIONAL: bug severity (default: medium)")
        p.add_option('--priority',default='medium',dest='priority',
                help="OPTIONAL: bug priority (default: medium)")
        p.add_option('-u','--url',dest='bug_file_loc',default='http://',
                help="OPTIONAL: URL for further bug info")
        p.add_option('--cc',
                help="OPTIONAL: add emails to initial CC list")

    elif action == 'query':
        # General bug metadata
        p.add_option('-b','--bug_id',
                help="specify individual bugs by IDs, separated with commas")
        p.add_option('-p','--product',
                help="product name, comma-separated (list with 'bugzilla info -p')")
        p.add_option('-v','--version',
                help="product version")
        p.add_option('-c','--component',
                help="component name(s), comma-separated (list with 'bugzilla info -c PRODUCT')")
        p.add_option('--components_file',
                help="list of component names from a file, one component per line (list with 'bugzilla info -c PRODUCT')")
        p.add_option('-l','--long_desc',
                help="search inside bug comments")
        p.add_option('-m','--target_milestone',
                help="search for a target milestone")
        p.add_option('-s','--short_desc',
                help="search bug summaries")
        p.add_option('-t','--bug_status',default="ALL",
                help="comma-separated list of bug statuses to accept [Default:all] [Available:NEW,ASSIGNED,NEEDINFO,ON_DEV,MODIFIED,POST,ON_QA,FAILS_QA,PASSES_QA,REOPENED,VERIFIED,RELEASE_PENDING,CLOSED]")
        p.add_option('-x','--severity',
                help="search severities, comma-separated")
        p.add_option('-z','--priority',
                help="search priorities, comma-separated")

        # Email
        p.add_option('-E','--emailtype',
                help="Email: specify searching option for emails, ie. substring,notsubstring,exact,... [Default: substring]",default="substring")
        p.add_option('-o','--cc',
                help="Email: search cc lists for given address")
        p.add_option('-r','--reporter',
                help="Email: search reporter email for given address")
        p.add_option('-a','--assigned_to',
                help="Email: search for bugs assigned to this address")
        p.add_option('-q','--qa_contact',
                help="Email: search for bugs which have QA Contact assigned to this address")

        # Strings
        p.add_option('-u','--url',
                help="search keywords field for given url")
        p.add_option('-U','--url_type',
                help="specify searching option for urls, ie. anywords,allwords,nowords")
        p.add_option('-k','--keywords',
                help="search keywords field for specified words")
        p.add_option('-K','--keywords_type',
                help="specify searching option for keywords, ie. anywords,allwords,nowords")
        p.add_option('-w','--status_whiteboard',
                help="search Status Whiteboard field for specified words")
        p.add_option('-W','--status_whiteboard_type',
                help="specify searching option for Status Whiteboard, ie. anywords,allwords,nowords")

        # Boolean Charts
        p.add_option('-B','--booleantype',
                help="specify searching option for booleans, ie. substring,notsubstring,exact,... [Default: substring]",default="substring")
        p.add_option('--boolean_query', action="append",
                help="Boolean:Create your own query. Format: BooleanName-Condition-Parameter &/| ... . ie, keywords-substring-Partner & keywords-notsubstring-OtherQA")
        p.add_option('--blocked',
                help="Boolean:search for bugs that block this bug ID")
        p.add_option('--dependson',
                help="Boolean:search for bugs that depend on this bug ID")
        p.add_option('--flag', action='append',
                help="Boolean:search for bugs that have certain flag states present")
        p.add_option('--qa_whiteboard',
                help="Boolean:search for bugs that have certain QA Whiteboard text present")
        p.add_option('--devel_whiteboard',
                help="Boolean:search for bugs that have certain Devel Whiteboard text present")
        p.add_option('--alias',
                help="Boolean:search for bugs that have the provided alias")
        p.add_option('--fixed_in',
                help="search Status Whiteboard field for specified words")

        # Precomposed queries
        p.add_option('--from-url',
                help="Use the query given by a query.cgi URL. (Use quotes!)")

    elif action == 'info':
        p.add_option('-p','--products',action='store_true',
                help='Get a list of products')
        p.add_option('-c','--components',metavar="PRODUCT",
                help='List the components in the given product')
        p.add_option('-o','--component_owners',metavar="PRODUCT",
                help='List components (and their owners)')
        p.add_option('-v','--versions',metavar="PRODUCT",
                help='List the versions for the given product')
    elif action == 'modify':
        p.set_usage("usage: %prog modify [options] BUGID BUGID ...")
        p.add_option('-l','--comment',
                help='Add a comment')
        # FIXME: check value for resolution
        p.add_option('-k','--close',metavar="RESOLUTION",
                help='Close with the given resolution')
        p.add_option('-p','--private',action='store_true',default=False,
                help='Mark as private')
        p.add_option('-s','--status',
                help='Change status of bug')
        p.add_option('--assignee',
                help='Assign bugzilla to assignee')
        p.add_option('-f','--flag', action='append',
                help='Update bugzilla flags with requested type, ie fedora-cvs?\
 (Use a new option for each flag)')
        p.add_option('--cc', action='append',
                help='Add an email to the cc list')
        # TODO: --keyword, --tag, --cc, ...

    if action in ['new','query']:
        # output modifiers
        p.add_option('-f','--full',action='store_const',dest='output',
                const='full',default='normal',help="output detailed bug info")
        p.add_option('-i','--ids',action='store_const',dest='output',
                const='ids',help="output only bug IDs")
        p.add_option('-e','--extra',action='store_const',dest='output',
                const='extra',help="output additional bug information (keywords, Whiteboards, etc.)")
        p.add_option('--oneline', action='store_const', dest='output',
                const='oneline',help="one line summary of the bug (useful for scripts)")
        p.add_option('--raw', action='store_const', dest='output',
                const='raw',help="raw output of the bugzilla contents")
        p.add_option('--outputformat',
                help="Print output in the form given. You can use RPM-style "+
                "tags that match bug fields, e.g.: '%{bug_id}: %{short_desc}'")
    return p

def generate_man_page():
    try:
        from logilab.common.optik_ext import ManHelpFormatter
        import datetime
    except ImportError:
        return
    today = datetime.date.today()
    datestr = today.strftime("%B %d, %Y")
    manpage = \
'''.TH bugzilla 1  "%s" "version %s" "User Commands"
.SH NAME
bugzilla \- command-line interface to Bugzilla over XML-RPC
.SH SYNOPSIS
.B bugzilla
[\\fIoptions\\fR] [\\fIcommand\\fR] [\\fIcommand-options\\fR]
.SH DESCRIPTION
.PP
.BR bugzilla
is a command-line utility that allows access to the XML-RPC interface provided
by Bugzilla.
.PP
\\fIcommand\\fP is one of:
.br
.I \\fR * login - log into the given bugzilla instance
.br
.I \\fR * new - create a new bug
.br
.I \\fR * query - search for bugs matching given criteria
.br
.I \\fR * modify - modify existing bugs
.br
.I \\fR * info - get info about the given bugzilla instance
''' % (datestr,version)
    manformatter = ManHelpFormatter()
    parser = setup_parser()
    parser.formatter = manformatter
    opt_section = parser.format_option_help()
    manpage += opt_section.replace("OPTIONS","GLOBAL OPTIONS")
    for action in cmdlist:
        action_parser = setup_action_parser(action)
        action_parser.formatter = manformatter
        opt_section = action_parser.format_option_help()
        manpage += opt_section.replace("OPTIONS",
                                       '\[oq]%s\[cq] OPTIONS' % action.upper())
    manpage += \
'''.SH EXAMPLES
.TP
bugzilla query --bug_id 62037
.SH EXIT STATUS
.BR bugzilla
returns 1 if login fails or it is interrupted, and 0 otherwise.
.SH NOTES
Not everything that's exposed in the Web UI is exposed by XML-RPC, and not
everything that's exposed by XML-RPC is used by
.BR bugzilla .
.SH BUGS
Bugs? In a sub-1.0 release? Preposterous.
.SH AUTHOR
Will Woods <wwoods@redhat.com>'''
    print manpage

def main():
    # Set up parser for global args
    parser = setup_parser()
    # Parse the commandline, woo
    (global_opt,args) = parser.parse_args()
    # Get our action from these args
    if len(args) and args[0] in cmdlist:
        action = args.pop(0)
    else:
        parser.error("command must be one of: %s" % ','.join(cmdlist))
    # Parse action-specific args
    action_parser = setup_action_parser(action)
    (opt, args) = action_parser.parse_args(args)

    # Connect to bugzilla
    log.info('Connecting to %s',global_opt.bugzilla)

    if global_opt.bztype == 'auto':
        bzclass = bugzilla.Bugzilla 
        log.info('Autodetecting Bugzilla type')
    elif global_opt.bztype in bugzilla.classlist:
        log.info('Using Bugzilla class %s' % global_opt.bztype)
        bzclass = getattr(bugzilla,global_opt.bztype)
    else:
        parser.error("bztype must be one of: %s" % str(bugzilla.classlist))
    bz=bzclass(url=global_opt.bugzilla)

    # Handle 'login' action
    if action == 'login':
        if not global_opt.user:
            sys.stdout.write('Username: ')
            user = sys.stdin.readline()
            global_opt.user = user.strip()
        if not global_opt.password:
            global_opt.password = getpass.getpass()
        sys.stdout.write('Logging in... ')
        # XXX NOTE: This will return success if you have a valid login cookie,
        # even if you give a bad username and password. WEIRD.
        if bz.login(global_opt.user,global_opt.password):
            print 'Authorization cookie received.'
            sys.exit(0)
        else:
            print 'failed.'
            sys.exit(1)

    # Set up authentication
    if global_opt.user:
        if not global_opt.password:
            global_opt.password = getpass.getpass()
        log.info('Using username/password for authentication')
        bz.login(global_opt.user,global_opt.password)
    else:
        if global_opt.cookiefile:
            bz.cookiefile = global_opt.cookiefile
        cookiefile = bz.cookiefile
        if os.path.exists(cookiefile):
            log.info('Using cookies in %s for authentication', cookiefile)
        else:
            # FIXME check to see if .bugzillarc is in use
            log.info('No authentication info provided.')
    
    # And now we actually execute the given command
    buglist = list() # save the results of query/new/modify here
    if action == 'info':
        if opt.products:
            for k in sorted(bz.products):
                pprint.pprint(k)

        if opt.components:
            for c in sorted(bz.getcomponents(opt.components)):
                pprint.pprint(c)

        if opt.component_owners:
            component_details = bz.getcomponentsdetails(opt.component_owners)
            for c in sorted(component_details):
                print "%s: %s" % (c, component_details[c]['initialowner'])

        if opt.versions:
            for p in bz.querydata['product']:
                if p['name'] == opt.versions:
                    for v in p['versions']:
                        print v

    elif action == 'query':
        # Construct the query from the list of queryable options
        q = dict()
        # Parse preconstructed queries.
        u = getattr(opt,'from_url',None)
        if u:
            q = bugzilla.util.url_to_query(u)
        # TODO: flags to save queries, list/perform saved queries
        # TODO: use the given scheme/host for the bugzilla URL
        email_count = 1
        chart_id = 0
        for a in ['product','component','components_file','version','long_desc','bug_id',
                  'short_desc','cc','assigned_to','reporter','qa_contact','bug_status',
                  'blocked','dependson','keywords','keywords_type','url','url_type','status_whiteboard',
                  'status_whiteboard_type','fixed_in','fixed_in_type','flag','alias','qa_whiteboard',
                  'devel_whiteboard','boolean_query','severity','priority','target_milestone']:
            if hasattr(opt,a):
                i = getattr(opt,a)
                if i:
                    if a == 'bug_status': # list args
                        # FIXME: statuses can differ between bugzilla instances..
                        if i == 'ALL':
                            # leaving this out should return bugs of any status
                            pass
                        elif i == 'DEV':
                            # Alias for all development bug statuses
                            q[a] = 'NEW,ASSIGNED,NEEDINFO,ON_DEV,MODIFIED,POST,REOPENED'.split(',')
                        elif i == 'QE':
                            # Alias for all QE relevant bug statuses
                            q[a] = 'ASSIGNED,ON_QA,FAILS_QA,PASSES_QA'.split(',')
                        elif i == 'EOL':
                            # Alias for EndOfLife bug statuses
                            q[a] = 'VERIFIED,RELEASE_PENDING,CLOSED'.split(',')
                        else:
                            q[a] = i.split(',')
                    elif a in ['cc','assigned_to','reporter','qa_contact']:
                        # Emails
                        # ex.: {'email1':'foo@bar.com','emailcc1':True}
                        q['email%i' % email_count] = i
                        q['email%s%i' % (a,email_count)] = True
                        q['emailtype%i' % email_count] = opt.emailtype
                        email_count += 1
                    elif a == 'components_file': 
                        # Components slurped in from file (one component per line)
                        # This can be made more robust
                        arr = []
                        f = open (i, 'r')
                        for line in f.readlines():
                            line = line.rstrip("\n")
                            arr.append(line)
                        q['component'] = ",".join(arr)
                    elif a in ['product']:
                        q[a] = [ i ]
                    elif a in ['keywords','keywords_type','url','url_type','status_whiteboard',
                            'status_whiteboard_type','severity','priority']: 
                        if a == 'url':
                            q['bug_file_loc'] = i
                        elif a == 'url_type':
                            q['bug_file_loc_type'] = i
                        else:
                            q['%s' % a] = i
                    elif a in ['fixed_in','blocked','dependson','flag','qa_whiteboard','devel_whiteboard','alias']: 
                        for b in i:
                            # Boolean Charts
                            and_count = 0
                            or_count = 0
                            x = b.split(' ')
                            for par in x :
                                if par.find('&') != -1:
                                    and_count += 1
                                elif par.find('|') != -1:
                                    or_count += 1
                                elif par.find('!') != -1:
                                     q['negate%i' % chart_id] = 1
                                elif a == 'flag':
                                # Flags have strange parameter name
                                    q['field%i-%i-%i' % (chart_id,and_count,or_count)] = 'flagtypes.name'
                                elif a == 'devel_whiteboard':
                                    q['field%i-%i-%i' % (chart_id,and_count,or_count)] = 'cf_devel_whiteboard'
                                else:
                                    q['field%i-%i-%i' % (chart_id,and_count,or_count)] = a
                                q['value%i-%i-%i' % (chart_id,and_count,or_count)] = par
                                q['type%i-%i-%i' % (chart_id,and_count,or_count)]  = opt.booleantype
                            chart_id += 1
                    elif a == 'boolean_query': 
                        # Custom Boolean Chart query
                        # Format: BooleanName-Condition-Parameter &/| BooleanName-Condition-Parameter &/| ...
                        # ie, keywords-substring-Partner | keywords-notsubstring-PartnerVerified & keywords-notsubstring-OtherQA 
                        for b in i:
                            and_count = 0
                            or_count = 0
                            # Manually specified boolean query
                            x = b.split(' ')
                            for par in x :
                                if par.find('&') != -1:
                                    and_count += 1
                                elif par.find('|') != -1:
                                    or_count += 1
                                elif par.find('!') != -1:
                                    q['negate%i' % chart_id] = 1
                                elif par.find('-') != -1:
                                    args = par.split('-')
                                    q['field%i-%i-%i' % (chart_id,and_count,or_count)] = args[0]
                                    q['type%i-%i-%i' % (chart_id,and_count,or_count)]  = args[1]
                                    if len(args) == 3:
                                        q['value%i-%i-%i' % (chart_id,and_count,or_count)] = args[2]
                                else:
                                    parser.error('Malformed boolean query: %s' % i)
                            chart_id += 1
                    else:
                        q[a] = i

        #to optimize speed and reduce network traffic through lookups, we
        #specifically tell bugzilla the exact data we want.  This allows us
        #make one call to output the data, rather than have a follow-on
        #getbug() to grab more info than what the default has.
        #Testing has shown this to be a _huge_ time saver.  Unfortunately,
        #this list and the output format have to be in _sync_.  Otherwise,
        #you lose speed by doing a look-up for each new output element.
        if opt.output == 'oneline':
            q['column_list'] = [ 'bug_id', 'bug_status', 'assigned_to', 'component',
              'target_milestone', 'short_desc', 'flags', 'keywords', 'blockedby' ]
        log.debug("bz.query: %s", q)
        buglist = bz.query(q)

    elif action == 'new':
        data = dict()
        required=['product','component','version','short_desc','comment',
             'rep_platform','bug_severity','op_sys','bug_file_loc','priority']
        optional=['cc']
        for a in optional:
            i = getattr(opt,a)
            if a == 'cc':
                data[a] = i.split(',')
            elif i:
                data[a] = i
        for a in required:
            i = getattr(opt,a)
            if i:
                data[a] = i
        for k in required:
            if k not in data:
                parser.error('Missing required argument: %s' % k)
        log.debug("bz.createbug(%s)", data)
        b = bz.createbug(**data)
        b.refresh()
        buglist = [b]
        
    elif action == 'modify':
        bugid_list = []
        for a in args:
            if ',' in a:
                for b in a.split(','):
                    bugid_list.append(b)
            else:
                bugid_list.append(a)
        # Surely there's a simpler way to do that..
        # bail out if no bugs were given
        if not bugid_list:
            parser.error('No bug IDs given (maybe you forgot an argument somewhere?)')
        # Iterate over a list of Bug objects
        # FIXME: this should totally use some multicall magic
        buglist = bz.getbugssimple(bugid_list)
        for id,bug in zip(bugid_list,buglist):
            if not bug: 
                log.error("  failed to load bug %s" % id)
                continue
            log.debug("modifying bug %s" % bug.bug_id)
            if opt.status:
                log.debug("  set status: %s" % opt.status)
                bug.setstatus(opt.status, opt.comment, private=opt.private)
            elif opt.close:
                log.debug("  close %s" % opt.close)
                bug.close(opt.close,comment=opt.comment,isprivate=opt.private)
            elif opt.assignee:
                log.debug("  assignee %s" % opt.assignee)
                bug.setassignee(assigned_to=opt.assignee,comment=opt.comment)
            elif opt.flag:
                log.debug("  flag %s" % opt.flag)
                flags=dict()
                for f in opt.flag:
                    (flagname,status) = (f[:-1],f[-1])
                    flags[flagname]=status
                bug.updateflags(flags)
            elif opt.cc:
                ccs=[]
                for c in opt.cc:
                    log.debug("  cc'ing %s" % opt.cc)
                    ccs.append(c)
                bug.addcc(ccs, comment=opt.comment)
            #this has to be last and signifies a stand-alone comment
            elif opt.comment:
                log.debug("  add comment: %s" % opt.comment)
                bug.addcomment(opt.comment, opt.private)
    else:
        print "Sorry - '%s' not implemented yet." % action

    # If we're doing new/query/modify, output our results
    if action in ['new','query']:
        if opt.outputformat:
            format_field_re = re.compile("%{[a-z0-9_]+}")
            def bug_field(matchobj):
                fieldname = matchobj.group()[2:-1]
                return str(getattr(b,fieldname))
            for b in buglist:
                print format_field_re.sub(bug_field,opt.outputformat)
        elif opt.output == 'ids':
            for b in buglist:
                print b.bug_id
        elif opt.output == 'full':
            fullbuglist = bz.getbugs([b.bug_id for b in buglist])
            for b in fullbuglist:
                print to_encoding(u'#%s %s - %s - %s' %
                        (b.bug_id, b.bug_status, b.assigned_to, b.short_desc))
                if b.cc: print "CC: %s" % " ".join(b.cc)
                if b.blocked: print "Blocked: %s" % " ".join([str(i) for i in b.blocked])
                if b.dependson: print "Depends: %s" % " ".join([str(i) for i in b.dependson])
                for c in b.longdescs:
                    if 'email' in c:
                        email = c['email']
                    elif 'safe_email' in c:
                        email = c['safe_email']
                    else:
                        email = 'Unknown'
                    print to_encoding(u"* %s - %s (%s):\n%s\n" % (c['time'],
                        c['author'], email, c['body']))
        elif opt.output == 'normal':
            for b in buglist:
                print to_encoding(u'#%s %8s - %s - %s' %
                        (b.bug_id, b.bug_status, b.assigned_to, b.short_desc))

        elif opt.output == 'extra':
            print "Grabbing 'extra' bug information. This could take a moment."
            fullbuglist = bz.getbugs([b.bug_id for b in buglist])
            for b in fullbuglist:
                print to_encoding(u'#%s %s - %s - %s' %
                        (b.bug_id, b.bug_status, b.assigned_to, b.short_desc))
                if hasattr(b, 'keywords') and b.keywords:
                    print to_encoding(u" +Keywords: %s" % b.keywords)
                if hasattr(b, 'qa_whiteboard') and b.qa_whiteboard:
                    print to_encoding(u" +QA Whiteboard: %s" % b.qa_whiteboard)
                if hasattr(b, 'status_whiteboard') and b.status_whiteboard:
                    print to_encoding(u" +Status Whiteboard: %s" %
                            b.status_whiteboard)
                if hasattr(b, 'devel_whiteboard') and b.devel_whiteboard:
                    print to_encoding(u" +Devel Whiteboard: %s" %
                            b.devel_whiteboard)
            print "\nBugs listed: ",len(buglist)
        elif opt.output == 'oneline':
            for b in buglist:
                flags=''
                cve=''
<<<<<<< HEAD
		flags += "".join([str(i) for i in b.flags.split(',')])
=======
                #grab all the flags that are set
                for i in b.flag_types:
                    for s in i['flags']:
                        if s['status']: flags += i['name'] + str(s['status']) + " "
>>>>>>> 28e9be66
                #grab CVEs by searching the keywords and grabbing that bugzilla
                if b.keywords.find("Security") != -1:
                    blockedby="%s" % b.blockedby
                    for bl in blockedby.split(','):
                        cvebug = bz.getbug(bl)
                        for cb in cvebug.alias:
                            if cb.find("CVE") != -1:
                                cve += cb + " "
                print to_encoding(u"#%s %8s %22s %s\t[%s] %s %s" %
                        (b.bug_id, b.bug_status, b.assigned_to, b.component,
                            b.target_milestone, flags, cve))
        elif opt.output == 'raw':
            fullbuglist = bz.getbugs([b.bug_id for b in buglist])
            for b in fullbuglist:
                print "Bugzilla %s: " % b.bug_id
                for a in dir(b):
                    print "ATTRIBUTE[%s]: %s" % (a, getattr(b, a))
                print "\n\n"
        else:
            parser.error("opt.output was set to something weird.")

if __name__ == '__main__':
    try:
        if '--generate-man' in sys.argv:
            generate_man_page()
        else:
            main()
    except KeyboardInterrupt:
        print "\ninterrupted."
        sys.exit(1)<|MERGE_RESOLUTION|>--- conflicted
+++ resolved
@@ -606,14 +606,7 @@
             for b in buglist:
                 flags=''
                 cve=''
-<<<<<<< HEAD
 		flags += "".join([str(i) for i in b.flags.split(',')])
-=======
-                #grab all the flags that are set
-                for i in b.flag_types:
-                    for s in i['flags']:
-                        if s['status']: flags += i['name'] + str(s['status']) + " "
->>>>>>> 28e9be66
                 #grab CVEs by searching the keywords and grabbing that bugzilla
                 if b.keywords.find("Security") != -1:
                     blockedby="%s" % b.blockedby
